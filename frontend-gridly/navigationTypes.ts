--- conflicted
+++ resolved
@@ -3,12 +3,8 @@
   Login: undefined;
   Dashboard: { firstName: string };
   AddProduct: undefined;
-<<<<<<< HEAD
   Analytics: { firstName: string };
   Gigs: undefined;
   Messaging: undefined;
-=======
-  AddGig: undefined; // Add this line for AddGigScreen
-  Analytics: undefined;
->>>>>>> 803a609b
+  AddGig: undefined; 
 };