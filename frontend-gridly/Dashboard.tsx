--- conflicted
+++ resolved
@@ -14,12 +14,6 @@
   useNavigation,
   NavigationProp,
 } from "@react-navigation/native";
-<<<<<<< HEAD
-=======
-import {
-  StackNavigationProp,
-} from "@react-navigation/stack";
->>>>>>> 803a609b
 import Ionicons from "react-native-vector-icons/Ionicons";
 import BottomNavBar from "./components/BottomNavbar";
 import { RootStackParamList } from "./navigationTypes";
@@ -43,7 +37,6 @@
   const [isMarketplace, setIsMarketplace] = useState(true);
   const [isModalVisible, setIsModalVisible] = useState(false);
   const navigation = useNavigation<StackNavigationProp<RootStackParamList>>();
-
 
   const toggleMarketplace = () => {
     setIsMarketplace((previousState) => !previousState);
@@ -106,35 +99,6 @@
         </Text>
       </View>
 
-<<<<<<< HEAD
-=======
-      {/* Bottom Navigation with 5 Icons and Text Labels */}
-      <View style={styles.bottomNav}>
-        <TouchableOpacity style={styles.navItem}>
-          <Ionicons name="home-outline" size={28} color="#000" />
-          <Text style={styles.navText}>Home</Text>
-        </TouchableOpacity>
-        <TouchableOpacity style={styles.navItem}>
-          <Ionicons name="briefcase-outline" size={28} color="#000" />
-          <Text style={styles.navText}>Gigs</Text>
-        </TouchableOpacity>
-        <TouchableOpacity style={styles.navItem} onPress={toggleModal}>
-          <Ionicons name="add-circle" size={56} color="#000" />
-        </TouchableOpacity>
-        <TouchableOpacity style={styles.navItem}>
-          <Ionicons name="chatbubble-outline" size={28} color="#000" />
-          <Text style={styles.navText}>Messaging</Text>
-        </TouchableOpacity>
-        <TouchableOpacity
-          style={styles.navItem}
-          onPress={() => navigation.replace("Analytics")}
-        >
-          <Ionicons name="stats-chart-outline" size={28} color="#000" />
-          <Text style={styles.navText}>Analytics</Text>
-        </TouchableOpacity>
-      </View>
-
->>>>>>> 803a609b
       {/* Modal for Add Options */}
       <Modal
         visible={isModalVisible}
@@ -158,11 +122,7 @@
               style={styles.modalButton}
               onPress={() => {
                 toggleModal();
-<<<<<<< HEAD
-                navigation.navigate("Gigs");
-=======
                 navigation.replace("AddGig"); // Updated to navigate to AddGig
->>>>>>> 803a609b
               }}
             >
               <Text style={styles.modalButtonText}>Add Gig</Text>
