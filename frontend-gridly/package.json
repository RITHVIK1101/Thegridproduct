{
  "name": "gridlyapp",
  "version": "1.0.0",
  "main": "expo/AppEntry.js",
  "scripts": {
    "start": "expo start",
    "android": "expo start --android",
    "ios": "expo start --ios",
    "web": "expo start --web"
  },
  "dependencies": {
    "@react-native-async-storage/async-storage": "^1.23.1",
    "@react-native-picker/picker": "^2.7.5",
    "@react-navigation/native": "^6.1.18",
    "@react-navigation/native-stack": "^6.11.0",
    "@react-navigation/stack": "^6.4.1",
    "axios": "^1.7.7",
    "expo": "^51.0.38",
    "expo-image-picker": "~15.0.7",
    "expo-status-bar": "~1.12.1",
    "firebase": "^10.7.1",
    "react": "18.2.0",
    "react-native": "0.74.5",
    "react-native-safe-area-context": "4.10.5",
    "react-native-screens": "3.31.1",
    "react-native-vector-icons": "^10.2.0",
    "react-native-web": "~0.19.10",
<<<<<<< HEAD
    "@expo/metro-runtime": "~3.2.3",
    "react-dom": "18.2.0"
=======
    "react-dom": "18.2.0",
    "@expo/metro-runtime": "~3.2.3"
>>>>>>> ff7a9f99
  },
  "devDependencies": {
    "@babel/core": "^7.20.0",
    "@types/react": "~18.2.45",
    "@types/react-native": "^0.73.0",
    "@types/react-native-vector-icons": "^6.4.18",
    "babel-preset-expo": "^11.0.15",
    "typescript": "~5.3.3"
  },
  "private": true
}<|MERGE_RESOLUTION|>--- conflicted
+++ resolved
@@ -25,13 +25,9 @@
     "react-native-screens": "3.31.1",
     "react-native-vector-icons": "^10.2.0",
     "react-native-web": "~0.19.10",
-<<<<<<< HEAD
     "@expo/metro-runtime": "~3.2.3",
-    "react-dom": "18.2.0"
-=======
     "react-dom": "18.2.0",
     "@expo/metro-runtime": "~3.2.3"
->>>>>>> ff7a9f99
   },
   "devDependencies": {
     "@babel/core": "^7.20.0",
