<<<<<<< HEAD
import { useState, createRef } from "react";
import {
  NavigationContainer,
  NavigationContainerRef,
} from "@react-navigation/native";
=======
import React, { useState, useRef } from "react";
import { NavigationContainer, NavigationContainerRef } from "@react-navigation/native";
>>>>>>> 2d47e6a1
import { createStackNavigator } from "@react-navigation/stack";
import {
  TouchableOpacity,
  View,
  Text,
  Modal,
  StyleSheet,
<<<<<<< HEAD
  Alert,
} from "react-native";
import Icon from "react-native-vector-icons/MaterialIcons";
=======
  ScrollView,
} from "react-native";
import Icon from "react-native-vector-icons/MaterialIcons";
import SplashScreen from "./SplashScreen";
>>>>>>> 2d47e6a1
import LoginScreen from "./LoginScreen";
import Dashboard from "./Dashboard";
import AddProductScreen from "./AddProductScreen";
import { RootStackParamList } from "./navigationTypes";

// Define navigation ref for use in handleLogout
export const navigationRef =
  createRef<NavigationContainerRef<RootStackParamList>>();

const Stack = createStackNavigator<RootStackParamList>();
const navigationRef = useRef<NavigationContainerRef<RootStackParamList>>(null);

export default function App() {
  const [modalVisible, setModalVisible] = useState(false);
<<<<<<< HEAD
=======
  const [showTerms, setShowTerms] = useState(false);
  const [isLoading, setIsLoading] = useState(true);
>>>>>>> 2d47e6a1

  // Logout handler
  const handleLogout = () => {
    // Log the user out by clearing their session, token, or navigating back to Login
    setModalVisible(false);
    Alert.alert("Logout Successful", "You have been logged out.");
    navigationRef.current?.navigate("Login");
  };

  return (
    <NavigationContainer ref={navigationRef}>
      <Stack.Navigator initialRouteName="Login">
        <Stack.Screen
          name="Login"
          component={LoginScreen}
          options={{ headerShown: false }}
        />
        <Stack.Screen
          name="Dashboard"
          component={Dashboard}
          options={{
            headerLeft: () => (
              <TouchableOpacity
                onPress={() => setModalVisible(true)}
                style={{ marginLeft: 10 }}
              >
                <Icon name="person" size={30} color="#000" />
              </TouchableOpacity>
            ),
<<<<<<< HEAD
            headerRight: () => (
              <TouchableOpacity
                onPress={() => console.log("Messaging icon pressed!")}
                style={{ marginRight: 30 }}
              >
                <Icon name="chat" size={24} color="#006400" />
              </TouchableOpacity>
            ),
=======
>>>>>>> 2d47e6a1
            headerTitle: "The Gridly",
          }}
        />
        <Stack.Screen
          name="AddProduct"
          component={AddProductScreen}
          options={{ headerTitle: "Add Product" }}
        />
      </Stack.Navigator>

      {/* Modal for options */}
      <Modal
        transparent={true}
        visible={modalVisible}
        animationType="fade"
        onRequestClose={() => setModalVisible(false)}
      >
        <View style={styles.modalOverlay}>
          <View style={styles.modalContent}>
<<<<<<< HEAD
            <TouchableOpacity onPress={handleLogout} style={styles.option}>
=======
            <TouchableOpacity
              onPress={() => setModalVisible(false)}
              style={styles.closeButton}
            >
              <Icon name="close" size={24} color="#000" />
            </TouchableOpacity>
            <TouchableOpacity
              onPress={() => {
                setModalVisible(false);
                navigationRef.current?.navigate('Login');
              }}
              style={styles.option}
            >
>>>>>>> 2d47e6a1
              <Text style={styles.optionText}>Logout</Text>
            </TouchableOpacity>
            <TouchableOpacity
              onPress={() => {
                setShowTerms(true);
                setModalVisible(false);
              }}
              style={styles.option}
            >
              <Text style={styles.optionText}>View Terms of Service</Text>
            </TouchableOpacity>
          </View>
        </View>
      </Modal>

      {/* Modal for Terms of Service */}
      <Modal
        transparent={true}
        visible={showTerms}
        animationType="slide"
        onRequestClose={() => setShowTerms(false)}
      >
        <View style={styles.modalOverlay}>
          <View style={styles.termsContent}>
            <TouchableOpacity
              onPress={() => setShowTerms(false)}
              style={styles.closeButton}
            >
              <Icon name="close" size={24} color="#000" />
            </TouchableOpacity>
            <ScrollView>
              <Text style={styles.termsText}>
                Terms of Service: {"\n\n"}Welcome to The Gridly. By using our
                platform, you agree to the following terms... [Add more terms
                here as needed for your service.]
              </Text>
            </ScrollView>
          </View>
        </View>
      </Modal>
    </NavigationContainer>
  );
}

const styles = StyleSheet.create({
  modalOverlay: {
    flex: 1,
    backgroundColor: "rgba(0, 0, 0, 0.5)",
    justifyContent: "center",
    alignItems: "center",
  },
  modalContent: {
    backgroundColor: "white",
    padding: 20,
    borderRadius: 10,
    width: "80%",
    position: "relative",
  },
  closeButton: {
    position: "absolute",
    top: 10,
    right: 10,
  },
<<<<<<< HEAD
  option: { padding: 10, borderBottomWidth: 1, borderBottomColor: "#ccc" },
  optionText: { fontSize: 16 },
=======
  option: {
    padding: 10,
    borderBottomWidth: 1,
    borderBottomColor: "#ccc",
  },
  optionText: {
    fontSize: 16,
  },
  termsContent: {
    backgroundColor: "white",
    padding: 20,
    borderRadius: 10,
    width: "90%",
    height: "80%",
    position: "relative",
  },
  termsText: {
    fontSize: 14,
    color: "#333",
  },
>>>>>>> 2d47e6a1
});<|MERGE_RESOLUTION|>--- conflicted
+++ resolved
@@ -1,13 +1,8 @@
-<<<<<<< HEAD
 import { useState, createRef } from "react";
 import {
   NavigationContainer,
   NavigationContainerRef,
 } from "@react-navigation/native";
-=======
-import React, { useState, useRef } from "react";
-import { NavigationContainer, NavigationContainerRef } from "@react-navigation/native";
->>>>>>> 2d47e6a1
 import { createStackNavigator } from "@react-navigation/stack";
 import {
   TouchableOpacity,
@@ -15,42 +10,31 @@
   Text,
   Modal,
   StyleSheet,
-<<<<<<< HEAD
   Alert,
-} from "react-native";
-import Icon from "react-native-vector-icons/MaterialIcons";
-=======
   ScrollView,
 } from "react-native";
 import Icon from "react-native-vector-icons/MaterialIcons";
 import SplashScreen from "./SplashScreen";
->>>>>>> 2d47e6a1
 import LoginScreen from "./LoginScreen";
 import Dashboard from "./Dashboard";
 import AddProductScreen from "./AddProductScreen";
 import { RootStackParamList } from "./navigationTypes";
+import { logout } from "./firebaseConfig";
 
 // Define navigation ref for use in handleLogout
 export const navigationRef =
   createRef<NavigationContainerRef<RootStackParamList>>();
 
 const Stack = createStackNavigator<RootStackParamList>();
-const navigationRef = useRef<NavigationContainerRef<RootStackParamList>>(null);
 
 export default function App() {
   const [modalVisible, setModalVisible] = useState(false);
-<<<<<<< HEAD
-=======
   const [showTerms, setShowTerms] = useState(false);
-  const [isLoading, setIsLoading] = useState(true);
->>>>>>> 2d47e6a1
 
-  // Logout handler
   const handleLogout = () => {
-    // Log the user out by clearing their session, token, or navigating back to Login
-    setModalVisible(false);
+    logout(); // Clears the auth token
     Alert.alert("Logout Successful", "You have been logged out.");
-    navigationRef.current?.navigate("Login");
+    navigationRef.current?.navigate("Login"); // Redirect to login screen
   };
 
   return (
@@ -73,7 +57,6 @@
                 <Icon name="person" size={30} color="#000" />
               </TouchableOpacity>
             ),
-<<<<<<< HEAD
             headerRight: () => (
               <TouchableOpacity
                 onPress={() => console.log("Messaging icon pressed!")}
@@ -82,8 +65,6 @@
                 <Icon name="chat" size={24} color="#006400" />
               </TouchableOpacity>
             ),
-=======
->>>>>>> 2d47e6a1
             headerTitle: "The Gridly",
           }}
         />
@@ -103,23 +84,13 @@
       >
         <View style={styles.modalOverlay}>
           <View style={styles.modalContent}>
-<<<<<<< HEAD
-            <TouchableOpacity onPress={handleLogout} style={styles.option}>
-=======
             <TouchableOpacity
               onPress={() => setModalVisible(false)}
               style={styles.closeButton}
             >
               <Icon name="close" size={24} color="#000" />
             </TouchableOpacity>
-            <TouchableOpacity
-              onPress={() => {
-                setModalVisible(false);
-                navigationRef.current?.navigate('Login');
-              }}
-              style={styles.option}
-            >
->>>>>>> 2d47e6a1
+            <TouchableOpacity onPress={handleLogout} style={styles.option}>
               <Text style={styles.optionText}>Logout</Text>
             </TouchableOpacity>
             <TouchableOpacity
@@ -183,10 +154,6 @@
     top: 10,
     right: 10,
   },
-<<<<<<< HEAD
-  option: { padding: 10, borderBottomWidth: 1, borderBottomColor: "#ccc" },
-  optionText: { fontSize: 16 },
-=======
   option: {
     padding: 10,
     borderBottomWidth: 1,
@@ -207,5 +174,4 @@
     fontSize: 14,
     color: "#333",
   },
->>>>>>> 2d47e6a1
 });