import React, { useState, createRef, useEffect } from "react";
import {
  NavigationContainer,
  NavigationContainerRef,
} from "@react-navigation/native";
import { createStackNavigator } from "@react-navigation/stack";
import {
  TouchableOpacity,
  View,
  Text,
  Modal,
  StyleSheet,
  Alert,
  ScrollView,
} from "react-native";
import Icon from "react-native-vector-icons/MaterialIcons";
import SplashScreen from "./SplashScreen";
import LoginScreen from "./LoginScreen";
import Dashboard from "./Dashboard";
import AddProductScreen from "./AddProductScreen";
import AddGigScreen from "./AddGigScreen"; // Import AddGigScreen
import { RootStackParamList } from "./navigationTypes";
import { logout } from "./firebaseConfig";
import AnalyticsScreen from "./AnalyticsScreen";
import { UserProvider, useUser } from "./UserContext"; // Import UserProvider and useUser

// Define navigation ref for use in handleLogout
export const navigationRef =
  createRef<NavigationContainerRef<RootStackParamList>>();

const Stack = createStackNavigator<RootStackParamList>();

export default function App() {
  const [modalVisible, setModalVisible] = useState(false);
  const [showTerms, setShowTerms] = useState(false);
  const [showSplash, setShowSplash] = useState(true);

  const handleLogout = () => {
    setModalVisible(false);
    logout();
    Alert.alert("Logout Successful", "You have been logged out.");
    navigationRef.current?.navigate("Login");
  };

  const handleSplashEnd = () => {
    setShowSplash(false);
  };

  if (showSplash) {
    return <SplashScreen onAnimationEnd={handleSplashEnd} />;
  }

  return (
    <UserProvider>
      <NavigationContainer ref={navigationRef}>
        <Stack.Navigator initialRouteName="Login">
          <Stack.Screen
            name="Login"
            component={LoginScreen}
            options={{ headerShown: false }}
          />
          <Stack.Screen
            name="Dashboard"
            component={Dashboard}
            options={{
              headerLeft: () => (
                <TouchableOpacity
                  onPress={() => setModalVisible(true)}
                  style={{ marginLeft: 10 }}
                >
                  <Icon name="person" size={30} color="#000" />
                </TouchableOpacity>
              ),
              headerTitle: "The Gridly",
              gestureEnabled: false, // Disable swipe back gesture
            }}
          />

          <Stack.Screen
            name="AddProduct"
            component={AddProductScreen}
            options={({ navigation }) => ({
              headerLeft: () => (
                <TouchableOpacity
                  onPress={() => navigation.goBack()}
                  style={{ paddingLeft: 15 }}
                >
                  <Icon name="arrow-back" size={24} color="#000" />
                </TouchableOpacity>
              ),
              headerTitle: "", // Remove the title
              headerStyle: {
                elevation: 0, // For Android, to remove shadow
                shadowOpacity: 0, // For iOS, to remove shadow
              },
            })}
          />
          <Stack.Screen
            name="Analytics"
            component={AnalyticsScreen}
            options={{ headerShown: false }} // Hide the header for AnalyticsScreen
          />
        </Stack.Navigator>

        {/* Modal for options */}
        <Modal
          transparent={true}
          visible={modalVisible}
          animationType="fade"
          onRequestClose={() => setModalVisible(false)}
        >
          <View style={styles.modalOverlay}>
            <View style={styles.modalContent}>
              <TouchableOpacity
                onPress={() => setModalVisible(false)}
                style={styles.closeButton}
              >
                <Icon name="close" size={24} color="#000" />
              </TouchableOpacity>
<<<<<<< HEAD
              <TouchableOpacity onPress={handleLogout} style={styles.option}>
                <Text style={styles.optionText}>Logout</Text>
              </TouchableOpacity>
              <TouchableOpacity
                onPress={() => {
                  setShowTerms(true);
                  setModalVisible(false);
                }}
                style={styles.option}
              >
                <Text style={styles.optionText}>View Terms of Service</Text>
              </TouchableOpacity>
            </View>
=======
            ),
            headerTitle: "The Gridly",
          }}
        />
        <Stack.Screen
          name="AddProduct"
          component={AddProductScreen}
          options={{ headerTitle: "Add Product" }}
        />
        <Stack.Screen
          name="AddGig"
          component={AddGigScreen} // Add the AddGigScreen to the stack
          options={{ headerTitle: "Add Gig" }}
        />
        <Stack.Screen
          name="Analytics"
          component={AnalyticsScreen}
          options={{ headerTitle: "Analytics" }}
        />
      </Stack.Navigator>

      {/* Modal for options */}
      <Modal
        transparent={true}
        visible={modalVisible}
        animationType="fade"
        onRequestClose={() => setModalVisible(false)}
      >
        <View style={styles.modalOverlay}>
          <View style={styles.modalContent}>
            <TouchableOpacity
              onPress={() => setModalVisible(false)}
              style={styles.closeButton}
            >
              <Icon name="close" size={24} color="#000" />
            </TouchableOpacity>
            <TouchableOpacity onPress={handleLogout} style={styles.option}>
              <Text style={styles.optionText}>Logout</Text>
            </TouchableOpacity>
            <TouchableOpacity
              onPress={() => {
                setShowTerms(true);
                setModalVisible(false);
              }}
              style={styles.option}
            >
              <Text style={styles.optionText}>View Terms of Service</Text>
            </TouchableOpacity>
>>>>>>> 803a609b
          </View>
        </Modal>

        {/* Modal for Terms of Service */}
        <Modal
          transparent={true}
          visible={showTerms}
          animationType="slide"
          onRequestClose={() => setShowTerms(false)}
        >
          <View style={styles.modalOverlay}>
            <View style={styles.termsContent}>
              <TouchableOpacity
                onPress={() => setShowTerms(false)}
                style={styles.closeButton}
              >
                <Icon name="close" size={24} color="#000" />
              </TouchableOpacity>
              <ScrollView>
                <Text style={styles.termsText}>
                  Terms of Service: {"\n\n"}Welcome to The Gridly. By using our
                  platform, you agree to the following terms... [Add more terms
                  here as needed for your service.]
                </Text>
              </ScrollView>
            </View>
          </View>
        </Modal>
      </NavigationContainer>
    </UserProvider>
  );
}

const styles = StyleSheet.create({
  modalOverlay: {
    flex: 1,
    backgroundColor: "rgba(0, 0, 0, 0.5)",
    justifyContent: "center",
    alignItems: "center",
  },
  modalContent: {
    backgroundColor: "white",
    padding: 20,
    borderRadius: 10,
    width: "80%",
    position: "relative",
  },
  closeButton: {
    position: "absolute",
    top: 10,
    right: 10,
  },
  option: {
    padding: 10,
    borderBottomWidth: 1,
    borderBottomColor: "#ccc",
  },
  optionText: {
    fontSize: 16,
  },
  termsContent: {
    backgroundColor: "white",
    padding: 20,
    borderRadius: 10,
    width: "90%",
    height: "80%",
    position: "relative",
  },
  termsText: {
    fontSize: 14,
    color: "#333",
  },
});<|MERGE_RESOLUTION|>--- conflicted
+++ resolved
@@ -75,7 +75,6 @@
               gestureEnabled: false, // Disable swipe back gesture
             }}
           />
-
           <Stack.Screen
             name="AddProduct"
             component={AddProductScreen}
@@ -96,6 +95,11 @@
             })}
           />
           <Stack.Screen
+            name="AddGig"
+            component={AddGigScreen}
+            options={{ headerTitle: "Add Gig" }}
+          />
+          <Stack.Screen
             name="Analytics"
             component={AnalyticsScreen}
             options={{ headerShown: false }} // Hide the header for AnalyticsScreen
@@ -117,7 +121,6 @@
               >
                 <Icon name="close" size={24} color="#000" />
               </TouchableOpacity>
-<<<<<<< HEAD
               <TouchableOpacity onPress={handleLogout} style={styles.option}>
                 <Text style={styles.optionText}>Logout</Text>
               </TouchableOpacity>
@@ -131,56 +134,6 @@
                 <Text style={styles.optionText}>View Terms of Service</Text>
               </TouchableOpacity>
             </View>
-=======
-            ),
-            headerTitle: "The Gridly",
-          }}
-        />
-        <Stack.Screen
-          name="AddProduct"
-          component={AddProductScreen}
-          options={{ headerTitle: "Add Product" }}
-        />
-        <Stack.Screen
-          name="AddGig"
-          component={AddGigScreen} // Add the AddGigScreen to the stack
-          options={{ headerTitle: "Add Gig" }}
-        />
-        <Stack.Screen
-          name="Analytics"
-          component={AnalyticsScreen}
-          options={{ headerTitle: "Analytics" }}
-        />
-      </Stack.Navigator>
-
-      {/* Modal for options */}
-      <Modal
-        transparent={true}
-        visible={modalVisible}
-        animationType="fade"
-        onRequestClose={() => setModalVisible(false)}
-      >
-        <View style={styles.modalOverlay}>
-          <View style={styles.modalContent}>
-            <TouchableOpacity
-              onPress={() => setModalVisible(false)}
-              style={styles.closeButton}
-            >
-              <Icon name="close" size={24} color="#000" />
-            </TouchableOpacity>
-            <TouchableOpacity onPress={handleLogout} style={styles.option}>
-              <Text style={styles.optionText}>Logout</Text>
-            </TouchableOpacity>
-            <TouchableOpacity
-              onPress={() => {
-                setShowTerms(true);
-                setModalVisible(false);
-              }}
-              style={styles.option}
-            >
-              <Text style={styles.optionText}>View Terms of Service</Text>
-            </TouchableOpacity>
->>>>>>> 803a609b
           </View>
         </Modal>
 
